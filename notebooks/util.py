--- conflicted
+++ resolved
@@ -8,15 +8,11 @@
 import socket
 import requests
 import xml.etree.ElementTree as ET
-<<<<<<< HEAD
-import numpy
-from xmip.preprocessing import combined_preprocessing
-=======
 import numpy as np
 import pandas as pd
 import xarray as xr
 import xmip.preprocessing as xmip
->>>>>>> 3302fa18
+from xmip.preprocessing import combined_preprocessing
 
 def is_ncar_host():
     """Determine if host is an NCAR machine."""
@@ -104,30 +100,7 @@
 
     return DS
 
-<<<<<<< HEAD
-def load_ds_from_esgf_file_in_model_fnames_dict(model, model_fnames_dict, flg_onefile=False) : 
-=======
-
-def xmip_preproc(ds_i) : 
-    
-    #Sort out coords with xmip
-    ds_i = xmip.rename_cmip6(ds_i)
-    ds_i = xmip.promote_empty_dims(ds_i)
-    ds_i = xmip.broadcast_lonlat(ds_i)
-    ds_i = xmip.correct_lon(ds_i)
-    ds_i = xmip.replace_x_y_nominal_lat_lon(ds_i)
-    ds_i = xmip.correct_coordinates(ds_i)
-    ds_i = xmip.parse_lon_lat_bounds(ds_i)
-    ds_i = xmip.maybe_convert_bounds_to_vertex(ds_i)
-    ds_i = xmip.maybe_convert_vertex_to_bounds(ds_i)
-
-    return(ds_i)
-
-
-
-def load_ds_from_esgf_file_in_model_fnames_dict(model, model_fnames_dict) : 
->>>>>>> 3302fa18
-    
+def load_ds_from_esgf_file_in_model_fnames_dict(model, model_fnames_dict, flg_onefile=False) :    
     ## Generate filename from model_fnames_dict
     fnames_i = model_fnames_dict[model]
     
